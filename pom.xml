--- conflicted
+++ resolved
@@ -30,11 +30,7 @@
   <name>Commons VFS</name>
   <description>VFS is a Virtual File System library.</description>
   <packaging>pom</packaging>
-<<<<<<< HEAD
   <version>2.0-wso2v11-SNAPSHOT</version>
-=======
-  <version>2.0-wso2v10-SNAPSHOT</version>
->>>>>>> ee0cc0e7
 
   <url>http://commons.apache.org/vfs/</url>
   <inceptionYear>2002</inceptionYear>
