<?xml version="1.0" encoding="UTF-8"?>

<!--
   Licensed to the Apache Software Foundation (ASF) under one or more
   contributor license agreements.  See the NOTICE file distributed with
   this work for additional information regarding copyright ownership.
   The ASF licenses this file to You under the Apache License, Version 2.0
   (the "License"); you may not use this file except in compliance with
   the License.  You may obtain a copy of the License at

        http://www.apache.org/licenses/LICENSE-2.0

   Unless required by applicable law or agreed to in writing, software
   distributed under the License is distributed on an "AS IS" BASIS,
   WITHOUT WARRANTIES OR CONDITIONS OF ANY KIND, either express or implied.
   See the License for the specific language governing permissions and
   limitations under the License.
  -->

<project xmlns="http://maven.apache.org/POM/4.0.0" xmlns:xsi="http://www.w3.org/2001/XMLSchema-instance" xsi:schemaLocation="http://maven.apache.org/POM/4.0.0 http://maven.apache.org/maven-v4_0_0.xsd">

  <modelVersion>4.0.0</modelVersion>

  <name>Commons VFS Examples</name>
  <groupId>org.apache.commons</groupId>
  <artifactId>commons-vfs2-examples</artifactId>
  <version>2.0-wso2v9-SNAPSHOT</version>
  <description>VFS is a Virtual File System library - Examples.</description>

  <parent>
    <groupId>org.apache.commons</groupId>
    <artifactId>commons-vfs2-project</artifactId>
<<<<<<< HEAD
    <version>2.0-wso2v11-SNAPSHOT</version>
=======
    <version>2.0-wso2v9-SNAPSHOT</version>
>>>>>>> 4468ff4b
    <relativePath>../</relativePath>
  </parent>

  <dependencies>
    <dependency>
      <groupId>org.apache.commons</groupId>
      <artifactId>commons-vfs2</artifactId>
    </dependency>

    <dependency>
      <groupId>commons-net</groupId>
      <artifactId>commons-net</artifactId>
      <optional>true</optional>
    </dependency>
    <dependency>
      <groupId>commons-collections</groupId>
      <artifactId>commons-collections</artifactId>
      <optional>true</optional>
    </dependency>
    <dependency>
      <groupId>org.jdom</groupId>
      <artifactId>jdom</artifactId>
      <optional>true</optional>
    </dependency>
    <dependency>
      <groupId>commons-httpclient</groupId>
      <artifactId>commons-httpclient</artifactId>
      <optional>true</optional>
    </dependency>
    <dependency>
      <groupId>com.jcraft</groupId>
      <artifactId>jsch</artifactId>
      <optional>true</optional>
    </dependency>
  </dependencies>

  <properties>
    <commons.componentid>vfs-examples</commons.componentid>
    <vfs.parent.dir>${basedir}/..</vfs.parent.dir>
  </properties>

  <build>
    <resources>
      <resource>
        <directory>..</directory>
        <targetPath>META-INF</targetPath>
        <includes>
          <include>NOTICE.txt</include>
        </includes>
      </resource>
      <resource>
        <directory>..</directory>
        <targetPath>META-INF</targetPath>
        <includes>
          <include>LICENSE.txt</include>
        </includes>
      </resource>
    </resources>
  </build>

</project><|MERGE_RESOLUTION|>--- conflicted
+++ resolved
@@ -24,17 +24,13 @@
   <name>Commons VFS Examples</name>
   <groupId>org.apache.commons</groupId>
   <artifactId>commons-vfs2-examples</artifactId>
-  <version>2.0-wso2v9-SNAPSHOT</version>
+  <version>2.0-wso2v11-SNAPSHOT</version>
   <description>VFS is a Virtual File System library - Examples.</description>
 
   <parent>
     <groupId>org.apache.commons</groupId>
     <artifactId>commons-vfs2-project</artifactId>
-<<<<<<< HEAD
     <version>2.0-wso2v11-SNAPSHOT</version>
-=======
-    <version>2.0-wso2v9-SNAPSHOT</version>
->>>>>>> 4468ff4b
     <relativePath>../</relativePath>
   </parent>
 
